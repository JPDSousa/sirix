package org.sirix.index.avltree;

import com.google.common.base.MoreObjects;
import com.google.common.base.Objects;
import org.brackit.xquery.atomic.QNm;
import org.sirix.index.avltree.interfaces.MutableAVLNode;
import org.sirix.index.avltree.keyvalue.CASValue;
import org.sirix.node.AbstractForwardingNode;
import org.sirix.node.NodeKind;
import org.sirix.node.SirixDeweyID;
import org.sirix.node.delegates.NodeDelegate;
import org.sirix.settings.Fixed;

import javax.annotation.Nullable;

import static com.google.common.base.Preconditions.checkNotNull;

/**
 * AVLNode which is mutable.
 *
 * @author Johannes Lichtenberger
 */
public final class AVLNode<K extends Comparable<? super K>, V> extends AbstractForwardingNode
    implements MutableAVLNode<K, V> {
  /** Key token. */
  private K key;

  /** Value. */
  private V value;

  /** Reference to the left node. */
  private long mLeft = Fixed.NULL_NODE_KEY.getStandardProperty();

  /** Reference to the right node. */
  private long mRight = Fixed.NULL_NODE_KEY.getStandardProperty();

  /** 'changed' status of tree node. */
  private boolean isChanged;

  /** {@link NodeDelegate} reference. */
  private NodeDelegate nodeDelegate;

  /**
   * Constructor.
   *
<<<<<<< HEAD
   * @param key the key for the node
   * @param value the value for the node
   * @param delegate the delegate for the node
=======
   * @param key the key
   * @param value the value
   * @param nodeDelegate the used node delegate
>>>>>>> 183fc794
   */
  public AVLNode(final K key, final V value, final NodeDelegate nodeDelegate) {
    this.key = checkNotNull(key);
    this.value = checkNotNull(value);
    this.nodeDelegate = checkNotNull(nodeDelegate);
  }

  @Override
  public NodeKind getKind() {
    if (key instanceof Long) {
      return NodeKind.PATHAVL;
    }
    if (key instanceof CASValue) {
      return NodeKind.CASAVL;
    }
    if (key instanceof QNm) {
      return NodeKind.NAMEAVL;
    }
    return NodeKind.UNKNOWN;
  }

  @Override
  protected NodeDelegate delegate() {
    return nodeDelegate;
  }

  @Override
  public K getKey() {
    return key;
  }

  @Override
  public V getValue() {
    return value;
  }

  /**
   * Flag which determines if node is changed.
   *
   * @return {@code true} if it has been changed in memory, {@code false} otherwise
   */
  @Override
  public boolean isChanged() {
    return isChanged;
  }

  @Override
  public void setChanged(final boolean changed) {
    isChanged = changed;
  }

  @Override
  public boolean hasLeftChild() {
    return mLeft != Fixed.NULL_NODE_KEY.getStandardProperty();
  }

  @Override
  public boolean hasRightChild() {
    return mRight != Fixed.NULL_NODE_KEY.getStandardProperty();
  }

  @Override
  public long getLeftChildKey() {
    return mLeft;
  }

  @Override
  public long getRightChildKey() {
    return mRight;
  }

  @Override
  public void setLeftChildKey(final long left) {
    mLeft = left;
  }

  @Override
  public void setRightChildKey(final long right) {
    mRight = right;
  }

  @Override
  public int hashCode() {
    return Objects.hashCode(nodeDelegate.getNodeKey());
  }

  @Override
  public boolean equals(final @Nullable Object obj) {
    if (obj instanceof AVLNode) {
      @SuppressWarnings("unchecked")
      final AVLNode<K, V> other = (AVLNode<K, V>) obj;
      return this.nodeDelegate.getNodeKey() == other.nodeDelegate.getNodeKey();
    }
    return false;
  }

  @Override
  public String toString() {
    return MoreObjects.toStringHelper(this)
                      .add("node delegate", nodeDelegate)
                      .add("left child", mLeft)
                      .add("right child", mRight)
                      .add("changed", isChanged)
                      .add("key", key)
                      .add("value", value)
                      .toString();
  }

  @Override
  public void setKey(final K key) {
    this.key = checkNotNull(key);
  }

  @Override
  public void setValue(final V value) {
    this.value = checkNotNull(value);
  }

  @Override
  public SirixDeweyID getDeweyID() {
    return null;
  }
}<|MERGE_RESOLUTION|>--- conflicted
+++ resolved
@@ -43,15 +43,9 @@
   /**
    * Constructor.
    *
-<<<<<<< HEAD
-   * @param key the key for the node
-   * @param value the value for the node
-   * @param delegate the delegate for the node
-=======
    * @param key the key
    * @param value the value
    * @param nodeDelegate the used node delegate
->>>>>>> 183fc794
    */
   public AVLNode(final K key, final V value, final NodeDelegate nodeDelegate) {
     this.key = checkNotNull(key);
