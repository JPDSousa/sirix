/*
 * Copyright (c) 2011, University of Konstanz, Distributed Systems Group All rights reserved.
 *
 * Redistribution and use in source and binary forms, with or without modification, are permitted
 * provided that the following conditions are met: * Redistributions of source code must retain the
 * above copyright notice, this list of conditions and the following disclaimer. * Redistributions
 * in binary form must reproduce the above copyright notice, this list of conditions and the
 * following disclaimer in the documentation and/or other materials provided with the distribution.
 * * Neither the name of the University of Konstanz nor the names of its contributors may be used to
 * endorse or promote products derived from this software without specific prior written permission.
 *
 * THIS SOFTWARE IS PROVIDED BY THE COPYRIGHT HOLDERS AND CONTRIBUTORS "AS IS" AND ANY EXPRESS OR
 * IMPLIED WARRANTIES, INCLUDING, BUT NOT LIMITED TO, THE IMPLIED WARRANTIES OF MERCHANTABILITY AND
 * FITNESS FOR A PARTICULAR PURPOSE ARE DISCLAIMED. IN NO EVENT SHALL <COPYRIGHT HOLDER> BE LIABLE
 * FOR ANY DIRECT, INDIRECT, INCIDENTAL, SPECIAL, EXEMPLARY, OR CONSEQUENTIAL DAMAGES (INCLUDING,
 * BUT NOT LIMITED TO, PROCUREMENT OF SUBSTITUTE GOODS OR SERVICES; LOSS OF USE, DATA, OR PROFITS;
 * OR BUSINESS INTERRUPTION) HOWEVER CAUSED AND ON ANY THEORY OF LIABILITY, WHETHER IN CONTRACT,
 * STRICT LIABILITY, OR TORT (INCLUDING NEGLIGENCE OR OTHERWISE) ARISING IN ANY WAY OUT OF THE USE
 * OF THIS SOFTWARE, EVEN IF ADVISED OF THE POSSIBILITY OF SUCH DAMAGE.
 */

package org.sirix.api.xml;

import org.brackit.xquery.atomic.QNm;
import org.sirix.api.Movement;
import org.sirix.api.NodeTrx;
import org.sirix.api.PostCommitHook;
import org.sirix.api.PreCommitHook;
import org.sirix.exception.SirixException;
import org.sirix.exception.SirixIOException;
import org.sirix.node.xml.TextNode;
import org.sirix.service.xml.shredder.XmlShredder;

import javax.annotation.Nonnegative;
import javax.annotation.Nonnull;
import javax.xml.stream.XMLEventReader;

/**
<<<<<<< HEAD
 *
=======
>>>>>>> 183fc794
 * <h2>Description</h2>
 *
 * <p>
 * Interface to access nodes based on the Key/ParentKey/FirstChildKey/LeftSiblingKey
 * /RightSiblingKey/ChildCount/DescendantCount encoding. This encoding keeps the children ordered
 * but has no knowledge of the global node ordering. The underlying tree is accessed in a
 * cursor-like fashion.
 * </p>
 *
 * <h2>Convention</h2>
 *
 * <ol>
 * <li>Only a single thread accesses the single INodeWriteTransaction instance.</li>
 * <li><strong>Precondition</strong> before moving cursor:
 * <code>NodeWriteTrx.getNodeKey() == n</code>.</li>
 * <li><strong>Postcondition</strong> after modifying the cursor:
 * <code>(NodeWriteTrx.insertX() == m &amp;&amp;
 *       NodeWriteTrx.getNodeKey() == m)</code>.</li>
 * </ol>
 *
 * <h2>User Example</h2>
 *
 *
 * <pre>
 * // Without auto commit.
 * try (final XmlNodeTrx wtx = resManager.beginNodeWriteTrx()) {
 *   wtx.insertElementAsFirstChild(&quot;foo&quot;);
 *   wtx.commit();
 * }
 *
 * // With auto commit after every 10th modification.
 * try (final XmlNodeTrx wtx = resManager.beginNodeWriteTrx(10,
 * 		TimeUnit.MINUTES, 0)) {
 *   wtx.insertElementAsFirstChild(new QNm(&quot;foo&quot;));
 *   // 9 other modifications.
 *   // Auto commit.
 * }
 *
 * // With auto commit after every minute.
 * try (final XmlNodeTrx wtx = resManager.beginNodeWriteTrx(0,
 * 		TimeUnit.MINUTES, 1)) {
 *   wtx.insertElementAsFirstChild(new QName(&quot;foo&quot;));
 *   ...
 *   // Then rollback (transaction is also rolled back if this method wouldn't be called during the auto close.
 *   wtx.rollback();
 * }
 *
 * // With auto commit after every 10th modification and every second.
 * try (final XmlNodeTrx wtx = resManager.beginNodeWriteTrx(10,
 * 		TimeUnit.SECONDS, 1)) {
 *   wtx.insertElementAsFirstChild(new QNm(&quot;foo&quot;));
 *   ...
 *   // Implicit rollback during implicit wtx.close()-call.
 * }
 * </pre>
 *
 *
 * <h2>Developer Example</h2>
 *
 *
 * <pre>
 *   public void someNodeWriteTrxMethod() {
 *     // This must be called to make sure the transaction is not closed.
 *     assertNotClosed();
 *     // This must be called to track the modifications.
 *     modificationCount++;
 *     ...
 *   }
 * </pre>
 *
 */
public interface XmlNodeTrx extends XmlNodeReadOnlyTrx, NodeTrx {

  // --- Node Modifiers
  // --------------------------------------------------------

  /**
   * Copy subtree from another {@code database/resource/revision} (the subtree rooted at the provided
   * transaction) and insert as right sibling of the current node.
   *
   * @param rtx read transaction reference which implements the {@link XmlNodeReadOnlyTrx} interface
   * @return the transaction instance
   * @throws SirixException if anything in sirix fails
   * @throws NullPointerException if {@code rtx} is {@code null}
   */
  XmlNodeTrx copySubtreeAsFirstChild(XmlNodeReadOnlyTrx rtx);

  /**
   * Copy subtree from another {@code database/resource/revision} (the subtree rooted at the provided
   * transaction) and insert as left sibling of the current node.
   *
   * @param rtx read transaction reference which implements the {@link XmlNodeReadOnlyTrx} interface
   * @return the transaction instance
   * @throws SirixException if anything in sirix fails
   * @throws NullPointerException if {@code rtx} is {@code null}
   */
  XmlNodeTrx copySubtreeAsLeftSibling(XmlNodeReadOnlyTrx rtx);

  /**
   * Copy subtree from another {@code database/resource/revision} (the subtree rooted at the provided
   * transaction) and insert as right sibling of the current node.
   *
   * @param rtx read transaction reference which implements the {@link XmlNodeReadOnlyTrx} interface
   * @return the transaction instance
   * @throws SirixException if anything in sirix fails
   * @throws NullPointerException if {@code rtx} is {@code null}
   */
  XmlNodeTrx copySubtreeAsRightSibling(XmlNodeReadOnlyTrx rtx);

  /**
   * Replace a node with another node or subtree, depending on whether the replaced node is an
   * {@code element}- or a {@code text-}node.
   *
   * @param reader an XML reader
   * @return the transaction instance
   * @throws NullPointerException if {@code reader} is {@code null}
   * @throws SirixException if anything in Sirix fails
   */
  XmlNodeTrx replaceNode(XMLEventReader reader);

  /**
   * Replace a node with another node or subtree (the subtree rooted at the provided transaction),
   * depending on whether the replaced node is an {@code element}- or a {@code text-}node.
   *
   * @param rtx a read-only transaction, used to read from
   * @return the transaction instance
   * @throws SirixException if anything went wrong
   */
  XmlNodeTrx replaceNode(XmlNodeReadOnlyTrx rtx);

  /**
   * Move a subtree rooted at {@code fromKey} to the first child of the current node.
   *
   * @param fromKey root node key of the subtree to move
   * @return the transaction instance
   * @throws SirixException if move adaption fails
   * @throws IllegalArgumentException if {@code fromKey < 0}, {@code fromKey > maxNodeKey} or
   *         {@code fromKey == currentNodeKey}
   * @throws NullPointerException if {@code nodeToMove} does not exist, that is the node which is
   *         denoted by it's node key {@code fromKey}
   */
  XmlNodeTrx moveSubtreeToFirstChild(@Nonnegative long fromKey);

  /**
   * Move a subtree rooted at {@code fromKey} to the right sibling of the current node. In case of the
   * moved node is a text-node the value of the current node is prepended to the moved node and
   * deleted afterwards. In this case the transaction is moved to the moved node.
   *
   * @param fromKey root node key of the subtree to move
   * @return the transaction instance
   * @throws SirixException if move adaption fails
   * @throws IllegalArgumentException if {@code fromKey < 0}, {@code fromKey > maxNodeKey} or
   *         {@code fromKey == currentNodeKey}
   * @throws NullPointerException if {@code nodeToMove} does not exist, that is the node which is
   *         denoted by it's node key {@code fromKey}
   */
  XmlNodeTrx moveSubtreeToRightSibling(long fromKey);

  /**
   * Move a subtree rooted at {@code fromKey} to the left sibling of the current node. In case of the
   * moved node is a text-node the value of the current node is prepended to the moved node and
   * deleted afterwards. In this case the transaction is moved to the moved node.
   *
   * @param fromKey root node key of the subtree to move
   * @return the transaction instance
   * @throws SirixException if move adaption fails
   * @throws IllegalArgumentException if {@code fromKey < 0}, {@code fromKey > maxNodeKey} or
   *         {@code fromKey == currentNodeKey}
   * @throws NullPointerException if {@code nodeToMove} does not exist, that is the node which is
   *         denoted by it's node key {@code fromKey}
   */
  XmlNodeTrx moveSubtreeToLeftSibling(@Nonnegative long fromKey);

  /**
   * Insert new comment node as left sibling of currently selected node. The cursor is moved to the
   * inserted node.
   *
   * @param value value of node to insert
   * @throws SirixException if element node couldn't be inserted as first child
   * @throws NullPointerException if {@code value} is {@code null}
   * @return the transaction instance
   */
  XmlNodeTrx insertCommentAsLeftSibling(String value);

  /**
   * Insert new comment node as right sibling of currently selected node. The cursor is moved to the
   * inserted node.
   *
   * @param value value of node to insert
   * @throws SirixException if element node couldn't be inserted as first child
   * @throws NullPointerException if {@code value} is {@code null}
   * @return the transaction instance
   */
  XmlNodeTrx insertCommentAsRightSibling(String value);

  /**
   * Insert new comment node as first child of currently selected node. The cursor is moved to the
   * inserted node.
   *
   * @param value value of node to insert
   * @throws SirixException if element node couldn't be inserted as first child
   * @throws NullPointerException if {@code value} is {@code null}
   * @return the transaction instance
   */
  XmlNodeTrx insertCommentAsFirstChild(String value);

  /**
   * Insert new Processing Instruction node as left sibling of currently selected node. The cursor is
   * moved to the inserted node.
   *
   * @param content content of processing instruction
   * @param target target of processing instruction
   * @throws SirixException if element node couldn't be inserted as first child
   * @throws NullPointerException if {@code content} or {@code target} is {@code null}
   * @return the transaction instance
   */
  XmlNodeTrx insertPIAsLeftSibling(String content, @Nonnull String target);

  /**
   * Insert new Processing Instruction node as right sibling of currently selected node. The cursor is
   * moved to the inserted node.
   *
   * @param content content of processing instruction
   * @param target target of processing instruction
   * @throws SirixException if element node couldn't be inserted as first child
   * @throws NullPointerException if {@code content} or {@code target} is {@code null}
   * @return the transaction instance
   */
  XmlNodeTrx insertPIAsRightSibling(String content, @Nonnull String target);

  /**
   * Insert new Processing Instruction node as first child of currently selected node. The cursor is
   * moved to the inserted node.
   *
   * @param content content of processing instruction
   * @param target target of processing instruction
   * @throws SirixException if element node couldn't be inserted as first child
   * @throws NullPointerException if {@code content} or {@code target} is {@code null}
   * @return the transaction instance
   */
  XmlNodeTrx insertPIAsFirstChild(String content, @Nonnull String target);

  /**
   * Insert new element node as first child of currently selected node. The cursor is moved to the
   * inserted node.
   *
   * @param name {@link QNm} of node to insert
   * @throws SirixException if element node couldn't be inserted as first child
   * @throws NullPointerException if {@code name} is {@code null}
   * @return the transaction instance
   */
  XmlNodeTrx insertElementAsFirstChild(QNm name);

  /**
   * Insert new element node as left sibling of currently selected node. The cursor is moved to the
   * inserted node.
   *
   * @param name {@link QNm} of node to insert
   * @throws SirixException if element node couldn't be inserted as first child
   * @throws NullPointerException if {@code name} is {@code null}
   * @return the transaction instance
   */
  XmlNodeTrx insertElementAsLeftSibling(QNm name);

  /**
   * Insert new element node as right sibling of currently selected node. The transaction is moved to
   * the inserted node.
   *
   * @param name {@link QNm} of the new node
   * @throws SirixException if element node couldn't be inserted as right sibling
   * @throws NullPointerException if {@code name} is {@code null}
   * @return the transaction instance
   */
  XmlNodeTrx insertElementAsRightSibling(QNm name);

  /**
   * Insert new text node as first child of currently selected node. The cursor is moved to the
   * inserted node. If the result would be two adjacent {@link TextNode}s the value is appended with a
   * single whitespace character prepended at first.
   *
   * @param value value of node to insert
   * @throws SirixException if text node couldn't be inserted as first child
   * @throws NullPointerException if {@code value} is {@code null}
   * @return the transaction instance
   */
  XmlNodeTrx insertTextAsFirstChild(String value);

  /**
   * Insert new text node as left sibling of currently selected node. The transaction is moved to the
   * inserted node.
   *
   * @param value value of node to insert
   * @throws SirixException if text node couldn't be inserted as right sibling
   * @throws NullPointerException if {@code value} is {@code null}
   * @return the transaction instance
   */
  XmlNodeTrx insertTextAsLeftSibling(String value);

  /**
   * Insert new text node as right sibling of currently selected node. The transaction is moved to the
   * inserted node.
   *
   * @param value value of node to insert
   * @throws SirixException if text node couldn't be inserted as right sibling
   * @throws NullPointerException if {@code value} is {@code null}
   * @return the transaction instance
   */
  XmlNodeTrx insertTextAsRightSibling(String value);

  /**
   * Insert attribute in currently selected node. The cursor is moved to the inserted node.
   *
   * @param name {@link QNm} reference
   * @param value value of inserted node
   * @throws SirixException if attribute couldn't be inserted
   * @throws NullPointerException if {@code name} or {@code value} is null
   * @return the transaction instance
   */
  XmlNodeTrx insertAttribute(QNm name, @Nonnull String value);

  /**
   * Insert attribute in currently selected node. The cursor is moved depending on the value of
   * {@code pMove}.
   *
   * @param name {@link QNm} reference
   * @param value value of inserted node
   * @throws SirixException if attribute couldn't be inserted
   * @throws NullPointerException if {@code name} or {@code value} is null
   * @return the transaction instance
   */
  XmlNodeTrx insertAttribute(QNm name, @Nonnull String value, @Nonnull Movement move);

  /**
   * Insert namespace declaration in currently selected node. The cursor is moved to the inserted
   * node.
   *
   * @param name {@link QNm} reference
   * @throws SirixException if attribute couldn't be inserted
   * @throws NullPointerException if {@code name} is null
   * @return the current transaction
   */
  XmlNodeTrx insertNamespace(QNm name);

  /**
   * Insert namespace declaration in currently selected node. The cursor is moved depending on the
   * value of {@code pMove}.
   *
   * @param name {@link QNm} reference
   * @return the current transaction
   * @throws SirixException if attribute couldn't be inserted
   * @throws NullPointerException if {@code name} or {@code move} is null
   */
  XmlNodeTrx insertNamespace(QNm name, @Nonnull Movement move);

  /**
   * Insert a subtree as a first child.
   *
   * @param reader {@link XMLEventReader} instance maybe derived from
   *        {@link XmlShredder#createStringReader(String)},
   *        {@link XmlShredder#createFileReader(java.io.FileInputStream)} or
   *        {@link XmlShredder#createQueueReader(java.util.Queue)}
   * @return the current transaction located at the root of the subtree which has been inserted
   * @throws SirixException if an I/O error occurs or another sirix internal error occurs
   * @throws IllegalStateException if subtree is inserted as right sibling of a root-node or
   *         document-node
   * @throws NullPointerException if {@code reader} or {@code insert} is {@code null}
   */
  XmlNodeTrx insertSubtreeAsFirstChild(XMLEventReader reader);

  /**
   * Insert a subtree as a right sibling.
   *
   * @param reader {@link XMLEventReader} instance maybe derived from
   *        {@link XmlShredder#createStringReader(String)},
   *        {@link XmlShredder#createFileReader(java.io.FileInputStream)} or
   *        {@link XmlShredder#createQueueReader(java.util.Queue)}
   * @return the current transaction located at the root of the subtree which has been inserted
   * @throws SirixException if an I/O error occurs or another sirix internal error occurs
   * @throws IllegalStateException if subtree is inserted as right sibling of a root-node or
   *         document-node
   * @throws NullPointerException if {@code reader} or {@code insert} is {@code null}
   */
  XmlNodeTrx insertSubtreeAsRightSibling(XMLEventReader reader);

  /**
   * Insert a subtree as a left sibling.
   *
   * @param reader {@link XMLEventReader} instance maybe derived from
   *        {@link XmlShredder#createStringReader(String)},
   *        {@link XmlShredder#createFileReader(java.io.FileInputStream)} or
   *        {@link XmlShredder#createQueueReader(java.util.Queue)}
   * @return the current transaction located at the root of the subtree which has been inserted
   * @throws SirixException if an I/O error occurs or another sirix internal error occurs
   * @throws IllegalStateException if subtree is inserted as right sibling of a root-node or
   *         document-node
   * @throws NullPointerException if {@code reader} or {@code insert} is {@code null}
   */
  XmlNodeTrx insertSubtreeAsLeftSibling(XMLEventReader reader);

  /**
   * Remove currently selected node. This does automatically remove descendants. If two adjacent
   * {@link TextNode}s would be the result after the remove, the value of the former right sibling is
   * appended to the left sibling {@link TextNode} and removed afterwards.
   *
   * The cursor is located at the former right sibling. If there was no right sibling, it is located
   * at the former left sibling. If there was no left sibling, it is located at the former parent.
   *
   * @return the current transaction
   * @throws SirixException if node couldn't be removed
   */
  XmlNodeTrx remove();

  // --- Node Setters
  // -----------------------------------------------------------

  /**
   * Set QName of node.
   *
   * @param name new qualified name of node
   * @return the current transaction
   * @throws SirixIOException if can't set Name in node
   * @throws NullPointerException if {@code pName} is {@code null}
   */
  XmlNodeTrx setName(QNm name);

  /**
   * Set value of node.
   *
   * @param value new value of node
   * @return the current transaction
   * @throws SirixIOException if value couldn't be set
   * @throws NullPointerException if {@code value} is {@code null}
   */
  XmlNodeTrx setValue(String value);

  /**
   * Commit all modifications of the exclusive write transaction. Even commit if there are no
   * modification at all.
   *
   * @throws SirixException if this revision couldn't be commited
   */
  @Override
  XmlNodeTrx commit();

  /**
   * Commit all modifications of the exclusive write transaction. Even commit if there are no
   * modification at all. The author assignes a commit message.
   *
   * @param commitMessage message of the commit
   * @throws SirixException if this revision couldn't be commited
   */
  @Override
  XmlNodeTrx commit(String commitMessage);

  /**
   * Rollback all modifications of the exclusive write transaction.
   *
   * @throws SirixException if the changes in this revision couldn't be rollbacked
   */
  @Override
  XmlNodeTrx rollback();

  /**
   * Reverting all changes to the revision defined. This command has to be finalized with a commit. A
   * revert is always bound to a {@link XmlNodeReadOnlyTrx#moveToDocumentRoot()}.
   *
   * @param revision revert to the revision
   */
  @Override
  XmlNodeTrx revertTo(@Nonnegative int revision);

  /**
   * Closing current WriteTransaction.
   *
   * @throws SirixIOException if write transaction couldn't be closed
   */
  @Override
  void close();

  /**
   * Add pre commit hook.
   *
   * @param hook pre commit hook
   */
  @Override
  XmlNodeTrx addPreCommitHook(PreCommitHook hook);

  /**
   * Add a post commit hook.
   *
   * @param hook post commit hook
   */
  @Override
  XmlNodeTrx addPostCommitHook(PostCommitHook hook);

  // /**
  // * Get the page transaction used within the write transaction.
  // *
  // * @return the {@link PageWriteTrx} instance
  // */
  // @Beta
  // PageWriteTrx<Long, Record, UnorderedKeyValuePage> getPageTransaction();

  @Override
  XmlNodeTrx truncateTo(int revision);
}<|MERGE_RESOLUTION|>--- conflicted
+++ resolved
@@ -36,10 +36,6 @@
 import javax.xml.stream.XMLEventReader;
 
 /**
-<<<<<<< HEAD
- *
-=======
->>>>>>> 183fc794
  * <h2>Description</h2>
  *
  * <p>
