--- conflicted
+++ resolved
@@ -36,12 +36,7 @@
 import javax.annotation.Nonnegative;
 
 /**
-<<<<<<< HEAD
  * @author Johannes Lichtenberger <a href="mailto:lichtenberger.johannes@gmail.com">mail</a>
- *
-=======
- * @author Johannes Lichtenberger <lichtenberger.johannes@gmail.com>
->>>>>>> 183fc794
  */
 public final class TreeModifierImpl implements TreeModifier {
 
