/*
 * Copyright (c) 2011, University of Konstanz, Distributed Systems Group All rights reserved.
 * <p>
 * Redistribution and use in source and binary forms, with or without modification, are permitted
 * provided that the following conditions are met: * Redistributions of source code must retain the
 * above copyright notice, this list of conditions and the following disclaimer. * Redistributions
 * in binary form must reproduce the above copyright notice, this list of conditions and the
 * following disclaimer in the documentation and/or other materials provided with the distribution.
 * * Neither the name of the University of Konstanz nor the names of its contributors may be used to
 * endorse or promote products derived from this software without specific prior written permission.
 * <p>
 * THIS SOFTWARE IS PROVIDED BY THE COPYRIGHT HOLDERS AND CONTRIBUTORS "AS IS" AND ANY EXPRESS OR
 * IMPLIED WARRANTIES, INCLUDING, BUT NOT LIMITED TO, THE IMPLIED WARRANTIES OF MERCHANTABILITY AND
 * FITNESS FOR A PARTICULAR PURPOSE ARE DISCLAIMED. IN NO EVENT SHALL <COPYRIGHT HOLDER> BE LIABLE
 * FOR ANY DIRECT, INDIRECT, INCIDENTAL, SPECIAL, EXEMPLARY, OR CONSEQUENTIAL DAMAGES (INCLUDING,
 * BUT NOT LIMITED TO, PROCUREMENT OF SUBSTITUTE GOODS OR SERVICES; LOSS OF USE, DATA, OR PROFITS;
 * OR BUSINESS INTERRUPTION) HOWEVER CAUSED AND ON ANY THEORY OF LIABILITY, WHETHER IN CONTRACT,
 * STRICT LIABILITY, OR TORT (INCLUDING NEGLIGENCE OR OTHERWISE) ARISING IN ANY WAY OUT OF THE USE
 * OF THIS SOFTWARE, EVEN IF ADVISED OF THE POSSIBILITY OF SUCH DAMAGE.
 */

package org.sirix.access;

import org.sirix.XmlTestHelper;
import org.sirix.exception.SirixException;
import org.sirix.exception.SirixIOException;
import org.sirix.io.Reader;
import org.sirix.io.IOStorage;
import org.sirix.io.Writer;
import org.sirix.io.bytepipe.ByteHandler;
import org.sirix.io.file.FileStorage;
import org.sirix.io.ram.RAMStorage;
import org.sirix.page.PageReference;
import org.sirix.page.UberPage;
import org.testng.annotations.AfterClass;
import org.testng.annotations.BeforeClass;
import org.testng.annotations.DataProvider;
import org.testng.annotations.Test;

import java.io.IOException;
import java.nio.file.Files;

import static org.testng.AssertJUnit.*;

/**
 * Storage test.
 */
public final class StorageTest {

  /**
   * {@link ResourceConfiguration} reference.
   */
  private ResourceConfiguration mResourceConfig;

  @BeforeClass
  public void setUp() throws SirixException, IOException {
    XmlTestHelper.closeEverything();
    XmlTestHelper.deleteEverything();
    Files.createDirectories(XmlTestHelper.PATHS.PATH1.getFile());
    Files.createDirectories(
        XmlTestHelper.PATHS.PATH1.getFile().resolve(ResourceConfiguration.ResourcePaths.DATA.getPath()));
    Files.createFile(XmlTestHelper.PATHS.PATH1.getFile()
        .resolve(ResourceConfiguration.ResourcePaths.DATA.getPath())
        .resolve("data.sirix"));
    mResourceConfig = new ResourceConfiguration.Builder("shredded").build();
  }

  @AfterClass
  public void tearDown() throws SirixException {
    XmlTestHelper.closeEverything();
    XmlTestHelper.deleteEverything();
  }

  @Test(dataProvider = "instantiateStorages")
  public void testExists(final Class<IOStorage> clazz, final IOStorage[] storages) throws SirixException {
    for (final IOStorage handler : storages) {
      assertFalse("empty storage should not return true on exists", handler.exists());

      try (final Writer writer = handler.createWriter()) {
        var ref = new PageReference();
        ref.setPage(new UberPage());
        writer.writeUberPageReference(ref);
      }

      assertTrue("writing a single page should mark the Storage as existing", handler.exists());
      try (final Writer writer = handler.createWriter()) {
        writer.truncate();
      }

      assertFalse("truncating the file to length 0 should mark the Storage as non-existing", handler.exists());
    }
  }

<<<<<<< HEAD
  /**
   * Test method for {@link org.sirix.io.bytepipe.ByteHandler#deserialize(java.io.InputStream)} and for
   * {@link org.sirix.io.bytepipe.ByteHandler#serialize(java.io.OutputStream)}.
   *
   * @param clazz Class
   * @param storages storages
   * @throws SirixIOException exception thrown
   */
=======
>>>>>>> 183fc794
  @Test(dataProvider = "instantiateStorages")
  public void testFirstRef(final Class<IOStorage> clazz, final IOStorage[] storages) throws SirixException {
    for (final IOStorage handler : storages) {
      try {
        final PageReference pageRef1 = new PageReference();
        final UberPage page1 = new UberPage();
        pageRef1.setPage(page1);

        // same instance check
        final PageReference pageRef2;
        try (final Writer writer = handler.createWriter()) {
          pageRef2 = writer.writeUberPageReference(pageRef1).readUberPageReference();
          assertEquals("Check for " + handler.getClass() + " failed.",
              ((UberPage) pageRef1.getPage()).getRevisionCount(), ((UberPage) pageRef2.getPage()).getRevisionCount());
        }

        // new instance check
        try (final Reader reader = handler.createReader()) {
          final PageReference pageRef3 = reader.readUberPageReference();
          assertEquals("Check for " + handler.getClass() + " failed.",
              pageRef2.getKey(), pageRef3.getKey());
          assertEquals("Check for " + handler.getClass() + " failed.",
              ((UberPage) pageRef2.getPage()).getRevisionCount(), ((UberPage) pageRef3.getPage()).getRevisionCount());
        }
      } finally {
        handler.close();
      }
    }
  }

  /**
   * Providing different implementations of the {@link ByteHandler} as Dataprovider to the test class.
   *
   * @return different classes of the {@link ByteHandler}
   */
  @DataProvider(name = "instantiateStorages")
  public Object[][] instantiateStorages() {
    final DatabaseConfiguration dbConfig = new DatabaseConfiguration(XmlTestHelper.PATHS.PATH1.getFile());
    return new Object[][]{
        { IOStorage.class,
            new IOStorage[]{
                new FileStorage(mResourceConfig.setDatabaseConfiguration(dbConfig)),
                new RAMStorage(mResourceConfig.setDatabaseConfiguration(dbConfig)),
            }
        }
    };
  }

}<|MERGE_RESOLUTION|>--- conflicted
+++ resolved
@@ -91,17 +91,6 @@
     }
   }
 
-<<<<<<< HEAD
-  /**
-   * Test method for {@link org.sirix.io.bytepipe.ByteHandler#deserialize(java.io.InputStream)} and for
-   * {@link org.sirix.io.bytepipe.ByteHandler#serialize(java.io.OutputStream)}.
-   *
-   * @param clazz Class
-   * @param storages storages
-   * @throws SirixIOException exception thrown
-   */
-=======
->>>>>>> 183fc794
   @Test(dataProvider = "instantiateStorages")
   public void testFirstRef(final Class<IOStorage> clazz, final IOStorage[] storages) throws SirixException {
     for (final IOStorage handler : storages) {
